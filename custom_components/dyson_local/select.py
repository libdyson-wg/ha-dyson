--- conflicted
+++ resolved
@@ -3,19 +3,14 @@
 import logging
 from typing import Callable
 
-<<<<<<< HEAD
-from .vendor.libdyson import (
-    DysonPureCool,
-=======
 from libdyson import (
->>>>>>> 41c33383
+    DysonBigQuiet,
     DysonPureCoolLink,
     DysonPureHotCoolLink,
     DysonPurifierHumidifyCool,
     HumidifyOscillationMode,
     Tilt,
     WaterHardness,
-    DysonBigQuiet,
 )
 from libdyson.const import AirQualityTarget
 
@@ -49,10 +44,10 @@
 OSCILLATION_RANGE_DISPLAY_NAMES = {
     "off": "Off",
     "45°": "45°",
-    "90°": "90°", 
+    "90°": "90°",
     "180°": "180°",
     "350°": "350°",
-    "custom": "Custom"
+    "custom": "Custom",
 }
 
 OSCILLATION_MODE_ENUM_TO_STR = {
@@ -73,9 +68,7 @@
     359: "Breeze",
 }
 
-TILT_STR_TO_ENUM = {
-    value: key for key, value in TILT_ENUM_TO_STR.items()
-}
+TILT_STR_TO_ENUM = {value: key for key, value in TILT_ENUM_TO_STR.items()}
 
 
 WATER_HARDNESS_STR_TO_ENUM = {
@@ -229,7 +222,7 @@
     """Oscillation range select for supported models."""
 
     _attr_options = OSCILLATION_RANGE_OPTIONS
-    
+
     def __init__(self, device, name: str):
         """Initialize the select entity."""
         super().__init__(device, name)
@@ -253,9 +246,13 @@
 
         # Dyson hardware only supports high >= low (no wrap-around)
         if high_angle < low_angle:
-            _LOGGER.warning("Invalid oscillation state: high angle (%d) < low angle (%d)", high_angle, low_angle)
+            _LOGGER.warning(
+                "Invalid oscillation state: high angle (%d) < low angle (%d)",
+                high_angle,
+                low_angle,
+            )
             return "custom"  # Return custom for invalid states
-        
+
         angle_diff = high_angle - low_angle
         current_center = (low_angle + high_angle) / 2
 
@@ -290,16 +287,24 @@
                 await self.hass.async_add_executor_job(
                     self._device.enable_oscillation, new_low, new_high
                 )
-                _LOGGER.debug("Set oscillation to maximum range: %d° to %d° (350° range)", new_low, new_high)
-                
+                _LOGGER.debug(
+                    "Set oscillation to maximum range: %d° to %d° (350° range)",
+                    new_low,
+                    new_high,
+                )
+
                 return
-            
+
             # For non-350° ranges, use preferred center or current center
             if self._user_preferred_center is not None:
                 # Use the user's preferred center from previous non-350° selections
                 target_center = self._user_preferred_center
                 _LOGGER.debug("Using stored preferred center: %.1f°", target_center)
-            elif self._device.oscillation and hasattr(self._device, 'oscillation_angle_low') and hasattr(self._device, 'oscillation_angle_high'):
+            elif (
+                self._device.oscillation
+                and hasattr(self._device, "oscillation_angle_low")
+                and hasattr(self._device, "oscillation_angle_high")
+            ):
                 # Calculate current center point
                 current_low = self._device.oscillation_angle_low
                 current_high = self._device.oscillation_angle_high
@@ -316,7 +321,7 @@
                 # No current oscillation, use default center (front)
                 target_center = 180
                 self._user_preferred_center = target_center
-            
+
             # Calculate new low and high angles based on desired range and current center
             if option == "45":
                 range_degrees = 45
@@ -332,8 +337,12 @@
                 await self.hass.async_add_executor_job(
                     self._device.enable_oscillation, new_low, new_high
                 )
-                _LOGGER.debug("Set oscillation to maximum range: %d° to %d° (350° range)", new_low, new_high)
-                
+                _LOGGER.debug(
+                    "Set oscillation to maximum range: %d° to %d° (350° range)",
+                    new_low,
+                    new_high,
+                )
+
                 return
             elif option == "custom":
                 # Don't change angles for custom - user should use number entities
@@ -345,41 +354,51 @@
             half_range = range_degrees / 2
             new_low_raw = target_center - half_range
             new_high_raw = target_center + half_range
-            
+
             # Apply constraints to keep angles within 5-355 degrees
             new_low = max(5, min(355, int(new_low_raw)))
             new_high = max(5, min(355, int(new_high_raw)))
-            
+
             # Ensure high >= low (no wrap-around allowed)
             if new_high < new_low:
-                _LOGGER.warning("Cannot set range - would result in invalid oscillation range (high < low)")
+                _LOGGER.warning(
+                    "Cannot set range - would result in invalid oscillation range (high < low)"
+                )
                 # Fall back to default center if target center causes issues
                 fallback_center = 180
                 new_low_raw = fallback_center - half_range
                 new_high_raw = fallback_center + half_range
                 new_low = max(5, min(355, int(new_low_raw)))
                 new_high = max(5, min(355, int(new_high_raw)))
-                
+
                 if new_high < new_low:
                     _LOGGER.error("Cannot set range - even with fallback center")
                     return
                 else:
                     # Update preferred center to the fallback that worked
                     self._user_preferred_center = fallback_center
-            
+
             # Validate that the resulting range is acceptable
             calculated_range = new_high - new_low
-            if calculated_range < range_degrees - 10:  # Allow some tolerance for constraints
+            if (
+                calculated_range < range_degrees - 10
+            ):  # Allow some tolerance for constraints
                 _LOGGER.warning(
                     "Range adjustment limited by angle constraints (requested %d°, got %d°)",
-                    range_degrees, calculated_range
-                )
-            
+                    range_degrees,
+                    calculated_range,
+                )
+
             await self.hass.async_add_executor_job(
                 self._device.enable_oscillation, new_low, new_high
             )
-            _LOGGER.debug("Set oscillation range to %d° centered at %.1f° (range: %d° to %d°)", 
-                         range_degrees, target_center, new_low, new_high)
+            _LOGGER.debug(
+                "Set oscillation range to %d° centered at %.1f° (range: %d° to %d°)",
+                range_degrees,
+                target_center,
+                new_low,
+                new_high,
+            )
 
     @property
     def sub_name(self) -> str:
@@ -399,7 +418,7 @@
     @property
     def available(self) -> bool:
         """Return True if entity is available."""
-        return super().available and hasattr(self._device, 'oscillation_angle_low')
+        return super().available and hasattr(self._device, "oscillation_angle_low")
 
     @property
     def icon(self) -> str:
