--- conflicted
+++ resolved
@@ -7,10 +7,5 @@
     "documentation": "https://github.com/libdyson-wg/ha-dyson",
     "iot_class": "local_push",
     "issue_tracker": "https://github.com/libdyson-wg/ha-dyson/issues",
-<<<<<<< HEAD
-    "version": "1.4.2",
-    "import_executor": true
-=======
-    "version": "1.4.1"
->>>>>>> 1f39d14a
+    "version": "1.4.2"
 }